--- conflicted
+++ resolved
@@ -2,11 +2,7 @@
 <html>
   <head>
     <meta charset="UTF-8">
-<<<<<<< HEAD
-    <title>{{ escape(handler.settings["blog_title"]) }}</title>
-=======
     <title>{{ escape(handler.settings["title"]) }}</title>
->>>>>>> d00596e4
     {% block head %}{% end %}
   </head>
   <body>
