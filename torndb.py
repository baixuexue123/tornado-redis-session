--- conflicted
+++ resolved
@@ -1,7 +1,3 @@
-<<<<<<< HEAD
-#!/usr/bin/env python3
-=======
->>>>>>> d00596e4
 import logging
 import time
 
